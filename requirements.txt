# When you change this file please also update `doc/doc-requirements.txt`
# which needs to be kept in sync manually.
kubernetes==9.0.*
escapism
traitlets
docker
jinja2
prometheus_client
python-json-logger
jupyterhub
jsonschema
pycurl
tornado>=5.1
<<<<<<< HEAD
boto3
=======
>>>>>>> 3cb82faf
<|MERGE_RESOLUTION|>--- conflicted
+++ resolved
@@ -11,7 +11,4 @@
 jsonschema
 pycurl
 tornado>=5.1
-<<<<<<< HEAD
-boto3
-=======
->>>>>>> 3cb82faf
+boto3