/* If this file gets over 200 lines of code long (not counting docs / comments), start using a framework
  State transitions that are valid are:
  start -> waiting
  start -> built
  start -> failed
  waiting -> building
  waiting -> failed
  building -> pushing
  building -> failed
  pushing -> built
  pushing -> failed
*/
import * as Terminal from 'xterm';
import Clipboard from 'clipboard';
import 'xterm/lib/xterm.css';
import 'bootstrap';
import 'event-source-polyfill';

import BinderImage from './src/image';
import { markdownBadge, rstBadge } from './src/badge';
import { getPathType, updatePathText } from './src/path';
import { nextHelpText } from './src/loading';

import 'bootstrap/dist/css/bootstrap.min.css';
import 'bootstrap/dist/css/bootstrap-theme.min.css';
import '../index.css';

// FIXME: Can not seem to import this addon from npm
// See https://github.com/xtermjs/xterm.js/issues/1018 for more details
import {fit} from './vendor/xterm/addons/fit';

var BASE_URL = $('#base-url').data().url;
var BADGE_BASE_URL = $('#badge-base-url').data().url;

function update_favicon(path) {
    var link = document.querySelector("link[rel*='icon']") || document.createElement('link');
    link.type = 'image/x-icon';
    link.rel = 'shortcut icon';
    link.href = path;
    document.getElementsByTagName('head')[0].appendChild(link);
}

function v2url(providerPrefix, repository, ref, path, pathType) {
  // return a v2 url from a providerPrefix, repository, ref, and (file|url)path
  if (repository.length === 0) {
    // no repo, no url
    return null;
  }
  if (BADGE_BASE_URL) {
    var url = BADGE_BASE_URL + 'v2/' + providerPrefix + '/' + repository + '/' + ref;
  }
  else {
    var url = window.location.origin + BASE_URL + 'v2/' + providerPrefix + '/' + repository + '/' + ref;
  }
  if (path && path.length > 0) {
    // encode the path, it will be decoded in loadingMain
    url = url + '?' + pathType + 'path=' + encodeURIComponent(path);
  }
  return url;
}

function updateRepoText() {
  var text;
  var provider = $("#provider_prefix").val();
  var tag_text = "Git branch, tag, or commit";
  // first enable branch/ref field, some providers later disable it
  $("#ref").prop("disabled", false);
  $("label[for=ref]").prop("disabled", false);
  if (provider === "gh") {
    text = "GitHub repository name or URL";
  } else if (provider === "gl") {
    text = "GitLab.com repository or URL";
  }
  else if (provider === "gist") {
    text = "Gist ID (username/gistId) or URL";
    tag_text = "Git commit SHA";
  }
  else if (provider === "git") {
    text = "Arbitrary git repository URL (http://git.example.com/repo)";
    tag_text = "Git branch, tag, or commit SHA";
  }
  else if (provider === "zenodo") {
    text = "Zenodo DOI (10.5281/zenodo.3242074)";
    $("#ref").prop("disabled", true);
    $("label[for=ref]").prop("disabled", true);
  }
  else if (provider === "figshare") {
    text = "Figshare DOI (10.6084/m9.figshare.9782777.v1)";
    $("#ref").prop("disabled", true);
    $("label[for=ref]").prop("disabled", true);
  }
<<<<<<< HEAD
  else if (provider === "hydroshare") {
    text = "Hydroshare resource id or URL";
=======
  else if (provider === "dataverse") {
    text = "Dataverse DOI (10.7910/DVN/TJCLKP)";
>>>>>>> 351d336e
    $("#ref").prop("disabled", true);
    $("label[for=ref]").prop("disabled", true);
  }
  $("#repository").attr('placeholder', text);
  $("label[for=repository]").text(text);
  $("#ref").attr('placeholder', tag_text);
  $("label[for=ref]").text(tag_text);
}

function getBuildFormValues() {
  var providerPrefix = $('#provider_prefix').val().trim();
  var repo = $('#repository').val().trim();
  if (providerPrefix !== 'git') {
    repo = repo.replace(/^(https?:\/\/)?gist.github.com\//, '');
    repo = repo.replace(/^(https?:\/\/)?github.com\//, '');
    repo = repo.replace(/^(https?:\/\/)?gitlab.com\//, '');
  }
  // trim trailing or leading '/' on repo
  repo = repo.replace(/(^\/)|(\/?$)/g, '');
  // git providers encode the URL of the git repository as the repo
  // argument.
  if (repo.includes("://") || providerPrefix === 'gl') {
    repo = encodeURIComponent(repo);
  }

  var ref = $('#ref').val().trim() || 'master';
<<<<<<< HEAD
  if (providerPrefix === 'zenodo' || providerPrefix === 'figshare' || providerPrefix === 'hydroshare') {
=======
  if (providerPrefix === 'zenodo' || providerPrefix === 'figshare' || providerPrefix === 'dataverse') {
>>>>>>> 351d336e
    ref = "";
  }
  var path = $('#filepath').val().trim();
  return {'providerPrefix': providerPrefix, 'repo': repo,
          'ref': ref, 'path': path, 'pathType': getPathType()}
}

function updateUrls(formValues) {
  if (typeof formValues === "undefined") {
      formValues = getBuildFormValues();
  }
  var url = v2url(
               formValues.providerPrefix,
               formValues.repo,
               formValues.ref,
               formValues.path,
               formValues.pathType
            );

  if ((url||'').trim().length > 0){
    // update URLs and links (badges, etc.)
    $("#badge-link").attr('href', url);
    $('#basic-url-snippet').text(url);
    $('#markdown-badge-snippet').text(markdownBadge(url));
    $('#rst-badge-snippet').text(rstBadge(url));
  } else {
    ['#basic-url-snippet', '#markdown-badge-snippet', '#rst-badge-snippet' ].map(function(item, ind){
      var el = $(item);
      el.text(el.attr('data-default'));
    })
  }
}

function build(providerSpec, log, path, pathType) {
  update_favicon(BASE_URL + "favicon_building.ico");
  // split provider prefix off of providerSpec
  var spec = providerSpec.slice(providerSpec.indexOf('/') + 1);
  // Update the text of the loading page if it exists
  if ($('div#loader-text').length > 0) {
    $('div#loader-text p.launching').text("Starting repository: " + spec)
  }

  $('#build-progress .progress-bar').addClass('hidden');
  log.clear();

  $('.on-build').removeClass('hidden');

  var image = new BinderImage(providerSpec);

  image.onStateChange('*', function(oldState, newState, data) {
    if (data.message !== undefined) {
      log.write(data.message);
      log.fit();
    } else {
      console.log(data);
    }
  });

  image.onStateChange('waiting', function(oldState, newState, data) {
    $('#phase-waiting').removeClass('hidden');
  });

  image.onStateChange('building', function(oldState, newState, data) {
    $('#phase-building').removeClass('hidden');
    log.show();
  });

  image.onStateChange('pushing', function(oldState, newState, data) {
    $('#phase-pushing').removeClass('hidden');
  });

  image.onStateChange('failed', function(oldState, newState, data) {
    $('#build-progress .progress-bar').addClass('hidden');
    $('#phase-failed').removeClass('hidden');

    $("#loader").addClass("paused");

    // If we fail for any reason, show an error message and logs
    update_favicon(BASE_URL + "favicon_fail.ico");
    log.show();
    if ($('div#loader-text').length > 0) {
      $('#loader').addClass("error");
      $('div#loader-text p.launching').html('Error loading ' + spec + '!<br /> See logs below for details.');
    }
    image.close();
  });

  image.onStateChange('built', function(oldState, newState, data) {
    if (oldState === null) {
      $('#phase-already-built').removeClass('hidden');
      $('#phase-launching').removeClass('hidden');
    }
    $('#phase-launching').removeClass('hidden');
    update_favicon(BASE_URL + "favicon_success.ico");
  });

  image.onStateChange('ready', function(oldState, newState, data) {
    image.close();
    // user server is ready, redirect to there
    image.launch(data.url, data.token, path, pathType);
  });

  image.fetch();
  return image;
}

function setUpLog() {
  var log = new Terminal({
    convertEol: true,
    disableStdin: true
  });

  log.open(document.getElementById('log'), false);
  log.fit();

  $(window).resize(function() {
    log.fit();
  });

  var $panelBody = $("div.panel-body");
  log.show = function () {
    $('#toggle-logs button').text('hide');
    $panelBody.removeClass('hidden');
  };

  log.hide = function () {
    $('#toggle-logs button').text('show');
    $panelBody.addClass('hidden');
  };

  log.toggle = function () {
    if ($panelBody.hasClass('hidden')) {
      log.show();
    } else {
      log.hide();
    }
  };

  $('#toggle-logs').click(log.toggle);
  return log;
}

function indexMain() {
    var log = setUpLog();

    // setup badge dropdown and default values.
    updateUrls();

    $("#provider_prefix_sel li").click(function(event){
      event.preventDefault();

      $("#provider_prefix-selected").text($(this).text());
      $("#provider_prefix").val($(this).attr("value"));
      updateRepoText();
      updateUrls();
    });

    $("#url-or-file-btn").find("a").click(function (evt) {
      evt.preventDefault();

      $("#url-or-file-selected").text($(this).text());
      updatePathText();
      updateUrls();
    });
    updatePathText();
    updateRepoText();

    $('#repository').on('keyup paste change', function(event) {updateUrls();});

    $('#ref').on('keyup paste change', function(event) {updateUrls();});

    $('#filepath').on('keyup paste change', function(event) {updateUrls();});

    $('#toggle-badge-snippet').on('click', function() {
        var badgeSnippets = $('#badge-snippets');
        if (badgeSnippets.hasClass('hidden')) {
            badgeSnippets.removeClass('hidden');
            $("#badge-snippet-caret").removeClass("glyphicon-triangle-right");
            $("#badge-snippet-caret").addClass("glyphicon-triangle-bottom");
        } else {
            badgeSnippets.addClass('hidden');
            $("#badge-snippet-caret").removeClass("glyphicon-triangle-bottom");
            $("#badge-snippet-caret").addClass("glyphicon-triangle-right");
        }

        return false;
    });

    $('#build-form').submit(function() {
        var formValues = getBuildFormValues();
        updateUrls(formValues);
        build(
          formValues.providerPrefix + '/' + formValues.repo + '/' + formValues.ref,
          log,
          formValues.path,
          formValues.pathType
        );
        return false;
    });
}

function loadingMain(providerSpec) {
  var log = setUpLog();
  // retrieve (encoded) filepath/urlpath from URL
  // URLSearchParams.get returns the decoded value,
  // that is good because it is the real value and '/'s will be trimmed in `launch`
  var params = new URL(location.href).searchParams;
  var pathType, path;
  path = params.get('urlpath');
  if (path) {
    pathType = 'url';
  } else {
    path = params.get('filepath');
    if (path) {
      pathType = 'file';
    }
  }
  build(providerSpec, log, path, pathType);

  // Looping through help text every few seconds
  const launchMessageInterval = 6 * 1000
  setInterval(nextHelpText, launchMessageInterval);

  // If we have a long launch, add a class so we display a long launch msg
  const launchTimeout = 120 * 1000
  setTimeout(() => {
    $('div#loader-links p.text-center').addClass("longLaunch");
    nextHelpText();
  }, launchTimeout)

  return false;
}

// export entrypoints
window.loadingMain = loadingMain;
window.indexMain = indexMain;

// Load the clipboard after the page loads so it can find the buttons it needs
window.onload = function() {
  new Clipboard('.clipboard');
};<|MERGE_RESOLUTION|>--- conflicted
+++ resolved
@@ -89,13 +89,13 @@
     $("#ref").prop("disabled", true);
     $("label[for=ref]").prop("disabled", true);
   }
-<<<<<<< HEAD
   else if (provider === "hydroshare") {
     text = "Hydroshare resource id or URL";
-=======
+    $("#ref").prop("disabled", true);
+    $("label[for=ref]").prop("disabled", true);
+  }
   else if (provider === "dataverse") {
     text = "Dataverse DOI (10.7910/DVN/TJCLKP)";
->>>>>>> 351d336e
     $("#ref").prop("disabled", true);
     $("label[for=ref]").prop("disabled", true);
   }
@@ -122,11 +122,8 @@
   }
 
   var ref = $('#ref').val().trim() || 'master';
-<<<<<<< HEAD
-  if (providerPrefix === 'zenodo' || providerPrefix === 'figshare' || providerPrefix === 'hydroshare') {
-=======
-  if (providerPrefix === 'zenodo' || providerPrefix === 'figshare' || providerPrefix === 'dataverse') {
->>>>>>> 351d336e
+  if (providerPrefix === 'zenodo' || providerPrefix === 'figshare' || providerPrefix === 'dataverse' ||
+      providerPrefix === 'hydroshare') {
     ref = "";
   }
   var path = $('#filepath').val().trim();
