"""
The binderhub application
"""
import asyncio
from concurrent.futures import ThreadPoolExecutor
import json
import logging
import os
import re
from glob import glob
from urllib.parse import urlparse

import kubernetes.client
import kubernetes.config
from jinja2 import Environment, FileSystemLoader, PrefixLoader, ChoiceLoader
from tornado.httpclient import AsyncHTTPClient
from tornado.httpserver import HTTPServer
import tornado.ioloop
import tornado.options
import tornado.log
from tornado.log import app_log
import tornado.web
from traitlets import (
    Unicode,
    Integer,
    Bool,
    Dict,
    validate,
    TraitError,
    default,
    Type,
)
from traitlets.config import Application
from jupyterhub.services.auth import HubOAuthCallbackHandler

from .base import AboutHandler, Custom404, VersionHandler
from .build import Build
from .builder import BuildHandler
from .health import HealthHandler
from .launcher import Launcher
from .registry import DockerRegistry
from .main import MainHandler, ParameterizedMainHandler, LegacyRedirectHandler
from .repoproviders import (GitHubRepoProvider, GitRepoProvider,
                            GitLabRepoProvider, GistRepoProvider,
                            ZenodoProvider, FigshareProvider)
from .metrics import MetricsHandler

from .utils import ByteSpecification, url_path_join
from .events import EventLog


HERE = os.path.dirname(os.path.abspath(__file__))


class BinderHub(Application):
    """An Application for starting a builder."""

    @default('log_level')
    def _log_level(self):
        return logging.INFO

    aliases = {
        'log-level': 'Application.log_level',
        'f': 'BinderHub.config_file',
        'config': 'BinderHub.config_file',
        'port': 'BinderHub.port',
    }

    flags = {
        'debug': (
            {'BinderHub': {'debug': True}},
            "Enable debug HTTP serving & debug logging"
        )
    }

    config_file = Unicode(
        'binderhub_config.py',
        help="""
        Config file to load.

        If a relative path is provided, it is taken relative to current directory
        """,
        config=True
    )

    google_analytics_code = Unicode(
        None,
        allow_none=True,
        help="""
        The Google Analytics code to use on the main page.

        Note that we'll respect Do Not Track settings, despite the fact that GA does not.
        We will not load the GA scripts on browsers with DNT enabled.
        """,
        config=True
    )

    google_analytics_domain = Unicode(
        'auto',
        help="""
        The Google Analytics domain to use on the main page.

        By default this is set to 'auto', which sets it up for current domain and all
        subdomains. This can be set to a more restrictive domain here for better privacy
        """,
        config=True
    )

    about_message = Unicode(
        '',
        help="""
        Additional message to display on the about page.

        Will be directly inserted into the about page's source so you can use
        raw HTML.
        """,
        config=True
    )

    banner_message = Unicode(
        '',
        help="""
        Message to display in a banner on all pages.

        The value will be inserted "as is" into a HTML <div> element
        with grey background, located at the top of the BinderHub pages. Raw
        HTML is supported.
        """,
        config=True
    )

    extra_footer_scripts = Dict(
        {},
        help="""
        Extra bits of JavaScript that should be loaded in footer of each page.

        Only the values are set up as scripts. Keys are used only
        for sorting.

        Omit the <script> tag. This should be primarily used for
        analytics code.
        """,
        config=True
    )

    base_url = Unicode(
        '/',
        help="The base URL of the entire application",
        config=True)
    @validate('base_url')
    def _valid_base_url(self, proposal):
        if not proposal.value.startswith('/'):
            proposal.value = '/' + proposal.value
        if not proposal.value.endswith('/'):
            proposal.value = proposal.value + '/'
        return proposal.value

    badge_base_url = Unicode(
        '',
        help="Base URL to use when generating launch badges",
        config=True
    )
    @validate('badge_base_url')
    def _valid_badge_base_url(self, proposal):
        # add a trailing slash only when a value is set
        if proposal.value and not proposal.value.endswith('/'):
            proposal.value = proposal.value + '/'
        return proposal.value

    auth_enabled = Bool(
        False,
        help="""If JupyterHub authentication enabled,
        require user to login (don't create temporary users during launch) and
        start the new server for the logged in user.""",
        config=True)

    use_named_servers = Bool(
        False,
        help="Use named servers when authentication is enabled.",
        config=True)

    port = Integer(
        8585,
        help="""
        Port for the builder to listen on.
        """,
        config=True
    )

    appendix = Unicode(
        help="""
        Appendix to pass to repo2docker

        A multi-line string of Docker directives to run.
        Since the build context cannot be affected,
        ADD will typically not be useful.

        This should be a Python string template.
        It will be formatted with at least the following names available:

        - binder_url: the shareable URL for the current image
          (e.g. for sharing links to the current Binder)
        - repo_url: the repository URL used to build the image
        """,
        config=True,
    )

<<<<<<< HEAD
    registry_class = Type(
        DockerRegistry,
        help="""
        Registry class implementation, change to define your own
        """,
        config=True
=======
    sticky_builds = Bool(
        False,
        help="""
        Attempt to assign builds for the same repository to the same node.

        In order to speed up re-builds of a repository all its builds will
        be assigned to the same node in the cluster.

        Note: This feature only works if you also enable docker-in-docker support.
        """,
        config=True,
>>>>>>> 51ee5dac
    )

    use_registry = Bool(
        True,
        help="""
        Set to true to push images to a registry & check for images in registry.

        Set to false to use only local docker images. Useful when running
        in a single node.
        """,
        config=True
    )

    per_repo_quota = Integer(
        0,
        help="""
        Maximum number of concurrent users running from a given repo.

        Limits the amount of Binder that can be consumed by a single repo.

        0 (default) means no quotas.
        """,
        config=True,
    )

    pod_quota = Integer(
        None,
        help="""
        The number of concurrent pods this hub has been designed to support.

        This quota is used as an indication for how much above or below the
        design capacity a hub is running. It is not used to reject new launch
        requests when usage is above the quota.

        The default corresponds to no quota, 0 means the hub can't accept pods
        (maybe because it is in maintenance mode), and any positive integer
        sets the quota.
        """,
        allow_none=True,
        config=True,
    )

    per_repo_quota_higher = Integer(
        0,
        help="""
        Maximum number of concurrent users running from a higher-quota repo.

        Limits the amount of Binder that can be consumed by a single repo. This
        quota is a second limit for repos with special status. See the
        `high_quota_specs` parameter of RepoProvider classes for usage.

        0 (default) means no quotas.
        """,
        config=True,
    )

    log_tail_lines = Integer(
        100,
        help="""
        Limit number of log lines to show when connecting to an already running build.
        """,
        config=True,
    )

    push_secret = Unicode(
        'binder-push-secret',
        allow_none=True,
        help="""
        A kubernetes secret object that provides credentials for pushing built images.
        """,
        config=True
    )

    image_prefix = Unicode(
        "",
        help="""
        Prefix for all built docker images.

        If you are pushing to gcr.io, this would start with:
            gcr.io/<your-project-name>/

        Set according to whatever registry you are pushing to.

        Defaults to "", which is probably not what you want :)
        """,
        config=True
    )

    build_memory_limit = ByteSpecification(
        0,
        help="""
        Max amount of memory allocated for each image build process.

        0 sets no limit.

        This is used as both the memory limit & request for the pod
        that is spawned to do the building, even though the pod itself
        will not be using that much memory since the docker building is
        happening outside the pod. However, it makes kubernetes aware of
        the resources being used, and lets it schedule more intelligently.
        """,
        config=True
    )

    debug = Bool(
        False,
        help="""
        Turn on debugging.
        """,
        config=True
    )

    build_docker_host = Unicode(
        "/var/run/docker.sock",
        config=True,
        help="""
        The docker URL repo2docker should use to build the images.

        Currently, only paths are supported, and they are expected to be available on
        all the hosts.
        """
    )
    @validate('build_docker_host')
    def docker_build_host_validate(self, proposal):
        parts = urlparse(proposal.value)
        if parts.scheme != 'unix' or parts.netloc != '':
            raise TraitError("Only unix domain sockets on same node are supported for build_docker_host")
        return proposal.value

    hub_api_token = Unicode(
        help="""API token for talking to the JupyterHub API""",
        config=True,
    )
    @default('hub_api_token')
    def _default_hub_token(self):
        return os.environ.get('JUPYTERHUB_API_TOKEN', '')

    hub_url = Unicode(
        help="""
        The base URL of the JupyterHub instance where users will run.

        e.g. https://hub.mybinder.org/
        """,
        config=True,
    )
    @validate('hub_url')
    def _add_slash(self, proposal):
        """trait validator to ensure hub_url ends with a trailing slash"""
        if proposal.value is not None and not proposal.value.endswith('/'):
            return proposal.value + '/'
        return proposal.value

    build_namespace = Unicode(
        'default',
        help="""
        Kubernetes namespace to spawn build pods in.

        Note that the push_secret must refer to a secret in this namespace.
        """,
        config=True
    )

    build_image = Unicode(
        'jupyter/repo2docker:0.10.0',
        help="""
        The repo2docker image to be used for doing builds
        """,
        config=True
    )

    build_node_selector = Dict(
        {},
        config=True,
        help="""
        Select the node where build pod runs on.
        """
    )

    repo_providers = Dict(
        {
            'gh': GitHubRepoProvider,
            'gist': GistRepoProvider,
            'git': GitRepoProvider,
            'gl': GitLabRepoProvider,
            'zenodo': ZenodoProvider,
            'figshare': FigshareProvider,
        },
        config=True,
        help="""
        List of Repo Providers to register and try
        """
    )
    concurrent_build_limit = Integer(
        32,
        config=True,
        help="""The number of concurrent builds to allow."""
    )
    executor_threads = Integer(
        5,
        config=True,
        help="""The number of threads to use for blocking calls

        Should generaly be a small number because we don't
        care about high concurrency here, just not blocking the webserver.
        This executor is not used for long-running tasks (e.g. builds).
        """,
    )
    build_cleanup_interval = Integer(
        60,
        config=True,
        help="""Interval (in seconds) for how often stopped build pods will be deleted."""
    )
    build_max_age = Integer(
        3600 * 4,
        config=True,
        help="""Maximum age of builds

        Builds that are still running longer than this
        will be killed.
        """
    )

    # FIXME: Come up with a better name for it?
    builder_required = Bool(
        True,
        config=True,
        help="""
        If binderhub should try to continue to run without a working build infrastructure.

        Build infrastructure is kubernetes cluster + docker. This is useful for pure HTML/CSS/JS local development.
        """
    )

    tornado_settings = Dict(
        config=True,
        help="""
        additional settings to pass through to tornado.

        can include things like additional headers, etc.
        """
    )

    template_variables = Dict(
        config=True,
        help="Extra variables to supply to jinja templates when rendering.",
    )

    template_path = Unicode(
        help="Path to search for custom jinja templates, before using the default templates.",
        config=True,
    )

    @default('template_path')
    def _template_path_default(self):
        return os.path.join(HERE, 'templates')

    extra_static_path = Unicode(
        help='Path to search for extra static files.',
        config=True,
    )

    extra_static_url_prefix = Unicode(
        '/extra_static/',
        help='Url prefix to serve extra static files.',
        config=True,
    )

    normalized_origin = Unicode(
        '',
        config=True,
        help='Origin to use when emitting events. Defaults to hostname of request when empty'
    )

    @staticmethod
    def add_url_prefix(prefix, handlers):
        """add a url prefix to handlers"""
        for i, tup in enumerate(handlers):
            lis = list(tup)
            lis[0] = url_path_join(prefix, tup[0])
            handlers[i] = tuple(lis)
        return handlers

    def init_pycurl(self):
        try:
            AsyncHTTPClient.configure("tornado.curl_httpclient.CurlAsyncHTTPClient")
        except ImportError as e:
            self.log.debug("Could not load pycurl: %s\npycurl is recommended if you have a large number of users.", e)
        # set max verbosity of curl_httpclient at INFO
        # because debug-logging from curl_httpclient
        # includes every full request and response
        if self.log_level < logging.INFO:
            curl_log = logging.getLogger('tornado.curl_httpclient')
            curl_log.setLevel(logging.INFO)

    def initialize(self, *args, **kwargs):
        """Load configuration settings."""
        super().initialize(*args, **kwargs)
        self.load_config_file(self.config_file)
        # hook up tornado logging
        if self.debug:
            self.log_level = logging.DEBUG
        tornado.options.options.logging = logging.getLevelName(self.log_level)
        tornado.log.enable_pretty_logging()
        self.log = tornado.log.app_log

        self.init_pycurl()

        # initialize kubernetes config
        if self.builder_required:
            try:
                kubernetes.config.load_incluster_config()
            except kubernetes.config.ConfigException:
                kubernetes.config.load_kube_config()
            self.tornado_settings["kubernetes_client"] = self.kube_client = kubernetes.client.CoreV1Api()

        # times 2 for log + build threads
        self.build_pool = ThreadPoolExecutor(self.concurrent_build_limit * 2)
        # default executor for asyncifying blocking calls (e.g. to kubernetes, docker).
        # this should not be used for long-running requests
        self.executor = ThreadPoolExecutor(self.executor_threads)

        jinja_options = dict(autoescape=True, )
        template_paths = [self.template_path]
        base_template_path = self._template_path_default()
        if base_template_path not in template_paths:
            # add base templates to the end, so they are looked up at last after custom templates
            template_paths.append(base_template_path)
        loader = ChoiceLoader([
            # first load base templates with prefix
            PrefixLoader({'templates': FileSystemLoader([base_template_path])}, '/'),
            # load all templates
            FileSystemLoader(template_paths)
        ])
        jinja_env = Environment(loader=loader, **jinja_options)
        if self.use_registry and self.builder_required:
            registry = self.registry_class(parent=self)
        else:
            registry = None

        self.launcher = Launcher(
            parent=self,
            hub_url=self.hub_url,
            hub_api_token=self.hub_api_token,
            create_user=not self.auth_enabled,
        )

        self.event_log = EventLog(parent=self)

        for schema_file in glob(os.path.join(HERE, 'event-schemas','*.json')):
            with open(schema_file) as f:
                self.event_log.register_schema(json.load(f))

        self.tornado_settings.update({
            "push_secret": self.push_secret,
            "image_prefix": self.image_prefix,
            "debug": self.debug,
            'launcher': self.launcher,
            'appendix': self.appendix,
            "build_namespace": self.build_namespace,
            "build_image": self.build_image,
            'build_node_selector': self.build_node_selector,
            'build_pool': self.build_pool,
            "sticky_builds": self.sticky_builds,
            'log_tail_lines': self.log_tail_lines,
            'pod_quota': self.pod_quota,
            'per_repo_quota': self.per_repo_quota,
            'per_repo_quota_higher': self.per_repo_quota_higher,
            'repo_providers': self.repo_providers,
            'use_registry': self.use_registry,
            'registry': registry,
            'traitlets_config': self.config,
            'google_analytics_code': self.google_analytics_code,
            'google_analytics_domain': self.google_analytics_domain,
            'about_message': self.about_message,
            'banner_message': self.banner_message,
            'extra_footer_scripts': self.extra_footer_scripts,
            'jinja2_env': jinja_env,
            'build_memory_limit': self.build_memory_limit,
            'build_docker_host': self.build_docker_host,
            'base_url': self.base_url,
            'badge_base_url': self.badge_base_url,
            "static_path": os.path.join(HERE, "static"),
            'static_url_prefix': url_path_join(self.base_url, 'static/'),
            'template_variables': self.template_variables,
            'executor': self.executor,
            'auth_enabled': self.auth_enabled,
            'use_named_servers': self.use_named_servers,
            'event_log': self.event_log,
            'normalized_origin': self.normalized_origin
        })
        if self.auth_enabled:
            self.tornado_settings['cookie_secret'] = os.urandom(32)

        handlers = [
            (r'/metrics', MetricsHandler),
            (r'/versions', VersionHandler),
            (r"/build/([^/]+)/(.+)", BuildHandler),
            (r"/v2/([^/]+)/(.+)", ParameterizedMainHandler),
            (r"/repo/([^/]+)/([^/]+)(/.*)?", LegacyRedirectHandler),
            # for backward-compatible mybinder.org badge URLs
            # /assets/images/badge.svg
            (r'/assets/(images/badge\.svg)',
                tornado.web.StaticFileHandler,
                {'path': self.tornado_settings['static_path']}),
            # /badge.svg
            (r'/(badge\.svg)',
                tornado.web.StaticFileHandler,
                {'path': os.path.join(self.tornado_settings['static_path'], 'images')}),
            # /badge_logo.svg
            (r'/(badge\_logo\.svg)',
                tornado.web.StaticFileHandler,
                {'path': os.path.join(self.tornado_settings['static_path'], 'images')}),
            # /logo_social.png
            (r'/(logo\_social\.png)',
                tornado.web.StaticFileHandler,
                {'path': os.path.join(self.tornado_settings['static_path'], 'images')}),
            # /favicon_XXX.ico
            (r'/(favicon\_fail\.ico)',
                tornado.web.StaticFileHandler,
                {'path': os.path.join(self.tornado_settings['static_path'], 'images')}),
            (r'/(favicon\_success\.ico)',
                tornado.web.StaticFileHandler,
                {'path': os.path.join(self.tornado_settings['static_path'], 'images')}),
            (r'/(favicon\_building\.ico)',
                tornado.web.StaticFileHandler,
                {'path': os.path.join(self.tornado_settings['static_path'], 'images')}),
            (r'/about', AboutHandler),
            (r'/health', HealthHandler, {'hub_url': self.hub_url}),
            (r'/', MainHandler),
            (r'.*', Custom404),
        ]
        handlers = self.add_url_prefix(self.base_url, handlers)
        if self.extra_static_path:
            handlers.insert(-1, (re.escape(url_path_join(self.base_url, self.extra_static_url_prefix)) + r"(.*)",
                                 tornado.web.StaticFileHandler,
                                 {'path': self.extra_static_path}))
        if self.auth_enabled:
            oauth_redirect_uri = os.getenv('JUPYTERHUB_OAUTH_CALLBACK_URL') or \
                                 url_path_join(self.base_url, 'oauth_callback')
            oauth_redirect_uri = urlparse(oauth_redirect_uri).path
            handlers.insert(-1, (re.escape(oauth_redirect_uri), HubOAuthCallbackHandler))
        self.tornado_app = tornado.web.Application(handlers, **self.tornado_settings)

    def stop(self):
        self.http_server.stop()
        self.build_pool.shutdown()

    async def watch_build_pods(self):
        """Watch build pods

        Every build_cleanup_interval:
        - delete stopped build pods
        - delete running build pods older than build_max_age
        """
        while True:
            try:
                await asyncio.wrap_future(
                    self.executor.submit(
                        lambda: Build.cleanup_builds(
                            self.kube_client,
                            self.build_namespace,
                            self.build_max_age,
                        )
                    )
                )
            except Exception:
                app_log.exception("Failed to cleanup build pods")
            await asyncio.sleep(self.build_cleanup_interval)

    def start(self, run_loop=True):
        self.log.info("BinderHub starting on port %i", self.port)
        self.http_server = HTTPServer(
            self.tornado_app,
            xheaders=True,
        )
        self.http_server.listen(self.port)
        if self.builder_required:
            asyncio.ensure_future(self.watch_build_pods())
        if run_loop:
            tornado.ioloop.IOLoop.current().start()


main = BinderHub.launch_instance

if __name__ == '__main__':
    main()<|MERGE_RESOLUTION|>--- conflicted
+++ resolved
@@ -205,14 +205,13 @@
         config=True,
     )
 
-<<<<<<< HEAD
     registry_class = Type(
         DockerRegistry,
         help="""
         Registry class implementation, change to define your own
         """,
         config=True
-=======
+      
     sticky_builds = Bool(
         False,
         help="""
@@ -224,7 +223,6 @@
         Note: This feature only works if you also enable docker-in-docker support.
         """,
         config=True,
->>>>>>> 51ee5dac
     )
 
     use_registry = Bool(
