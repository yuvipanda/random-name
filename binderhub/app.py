"""
The binderhub application
"""
import asyncio
from concurrent.futures import ThreadPoolExecutor
import logging
import os
import re
from urllib.parse import urlparse

import kubernetes.client
import kubernetes.config
from jinja2 import Environment, FileSystemLoader, PrefixLoader, ChoiceLoader
from tornado.httpclient import AsyncHTTPClient
from tornado.httpserver import HTTPServer
import tornado.ioloop
import tornado.options
import tornado.log
from tornado.log import app_log
import tornado.web
from traitlets import Unicode, Integer, Bool, Dict, validate, TraitError, default
from traitlets.config import Application
from jupyterhub.services.auth import HubOAuthCallbackHandler

from .base import Custom404
from .build import Build
from .builder import BuildHandler
from .launcher import Launcher
from .registry import DockerRegistry
from .main import MainHandler, ParameterizedMainHandler, LegacyRedirectHandler
from .repoproviders import GitHubRepoProvider, GitRepoProvider, GitLabRepoProvider, GistRepoProvider
from .metrics import MetricsHandler
from .utils import ByteSpecification, url_path_join
from .events import EventLog


class BinderHub(Application):
    """An Application for starting a builder."""

    @default('log_level')
    def _log_level(self):
        return logging.INFO

    aliases = {
        'log-level': 'Application.log_level',
        'f': 'BinderHub.config_file',
        'config': 'BinderHub.config_file',
        'port': 'BinderHub.port',
    }

    flags = {
        'debug': (
            {'BinderHub': {'debug': True}},
            "Enable debug HTTP serving & debug logging"
        )
    }

    config_file = Unicode(
        'binderhub_config.py',
        help="""
        Config file to load.

        If a relative path is provided, it is taken relative to current directory
        """,
        config=True
    )

    google_analytics_code = Unicode(
        None,
        allow_none=True,
        help="""
        The Google Analytics code to use on the main page.

        Note that we'll respect Do Not Track settings, despite the fact that GA does not.
        We will not load the GA scripts on browsers with DNT enabled.
        """,
        config=True
    )

    google_analytics_domain = Unicode(
        'auto',
        help="""
        The Google Analytics domain to use on the main page.

        By default this is set to 'auto', which sets it up for current domain and all
        subdomains. This can be set to a more restrictive domain here for better privacy
        """,
        config=True
    )

    extra_footer_scripts = Dict(
        {},
        help="""
        Extra bits of JavaScript that should be loaded in footer of each page.

        Only the values are set up as scripts. Keys are used only
        for sorting.

        Omit the <script> tag. This should be primarily used for
        analytics code.
        """,
        config=True
    )

    base_url = Unicode(
        '/',
        help="The base URL of the entire application",
        config=True)

    @validate('base_url')
    def _valid_base_url(self, proposal):
        if not proposal.value.startswith('/'):
            proposal.value = '/' + proposal.value
        if not proposal.value.endswith('/'):
            proposal.value = proposal.value + '/'
        return proposal.value

    auth_enabled = Bool(
        False,
        help="""If JupyterHub authentication enabled, 
        require user to login (don't create temporary users during launch) and 
        start the new server for the logged in user.""",
        config=True)

    use_named_servers = Bool(
        False,
        help="Use named servers when authentication is enabled.",
        config=True)

    port = Integer(
        8585,
        help="""
        Port for the builder to listen on.
        """,
        config=True
    )

    appendix = Unicode(
        help="""
        Appendix to pass to repo2docker

        A multi-line string of Docker directives to run.
        Since the build context cannot be affected,
        ADD will typically not be useful.

        This should be a Python string template.
        It will be formatted with at least the following names available:

        - binder_url: the shareable URL for the current image
          (e.g. for sharing links to the current Binder)
        - repo_url: the repository URL used to build the image
        """,
        config=True,
    )

    use_registry = Bool(
        True,
        help="""
        Set to true to push images to a registry & check for images in registry.

        Set to false to use only local docker images. Useful when running
        in a single node.
        """,
        config=True
    )

    per_repo_quota = Integer(
        0,
        help="""
        Maximum number of concurrent users running from a given repo.

        Limits the amount of Binder that can be consumed by a single repo.

        0 (default) means no quotas.
        """,
        config=True,
    )

    log_tail_lines = Integer(
        100,
        help="""
        Limit number of log lines to show when connecting to an already running build.
        """,
        config=True,
    )

    docker_push_secret = Unicode(
        'docker-push-secret',
        allow_none=True,
        help="""
        A kubernetes secret object that provides credentials for pushing built images.
        """,
        config=True
    )

    docker_image_prefix = Unicode(
        "",
        help="""
        Prefix for all built docker images.

        If you are pushing to gcr.io, you would have this be:
            gcr.io/<your-project-name>/

        Set according to whatever registry you are pushing to.

        Defaults to "", which is probably not what you want :)
        """,
        config=True
    )

    docker_registry_host = Unicode(
        "",
        help="""
        Docker registry host.
        """,
        config=True
    )

    docker_auth_host = Unicode(
        help="""
        Docker authentication host.
        """,
        config=True
    )

    @default('docker_auth_host')
    def _docker_auth_host_default(self):
        return self.docker_registry_host

    docker_token_url = Unicode(
        "",
        help="""
        Url to request docker registry authentication token.
        """,
        config=True
    )

    build_memory_limit = ByteSpecification(
        0,
        help="""
        Max amount of memory allocated for each image build process.

        0 sets no limit.

        This is used as both the memory limit & request for the pod
        that is spawned to do the building, even though the pod itself
        will not be using that much memory since the docker building is
        happening outside the pod. However, it makes kubernetes aware of
        the resources being used, and lets it schedule more intelligently.
        """,
        config=True
    )

    debug = Bool(
        False,
        help="""
        Turn on debugging.
        """,
        config=True
    )

    build_docker_host = Unicode(
        "/var/run/docker.sock",
        config=True,
        help="""
        The docker URL repo2docker should use to build the images.

        Currently, only paths are supported, and they are expected to be available on
        all the hosts.
        """
    )
    @validate('build_docker_host')
    def docker_build_host_validate(self, proposal):
        parts = urlparse(proposal.value)
        if parts.scheme != 'unix' or parts.netloc != '':
            raise TraitError("Only unix domain sockets on same node are supported for build_docker_host")
        return proposal.value

    hub_api_token = Unicode(
        help="""API token for talking to the JupyterHub API""",
        config=True,
    )

    hub_url = Unicode(
        help="""
        The base URL of the JupyterHub instance where users will run.

        e.g. https://hub.mybinder.org/
        """,
        config=True,
    )
    @validate('hub_url')
    def _add_slash(self, proposal):
        """trait validator to ensure hub_url ends with a trailing slash"""
        if proposal.value is not None and not proposal.value.endswith('/'):
            return proposal.value + '/'
        return proposal.value

    build_namespace = Unicode(
        'default',
        help="""
        Kubernetes namespace to spawn build pods in.

        Note that the docker_push_secret must refer to a secret in this namespace.
        """,
        config=True
    )

    builder_image_spec = Unicode(
        'jupyter/repo2docker:2ebc87b',
        help="""
        The builder image to be used for doing builds
        """,
        config=True
    )

    build_node_selector = Dict(
        {},
        config=True,
        help="""
        Select the node where build pod runs on.
        """
    )

    repo_providers = Dict(
        {
            'gh': GitHubRepoProvider,
            'gist': GistRepoProvider,
            'git': GitRepoProvider,
            'gl': GitLabRepoProvider,
        },
        config=True,
        help="""
        List of Repo Providers to register and try
        """
    )
    concurrent_build_limit = Integer(
        32,
        config=True,
        help="""The number of concurrent builds to allow."""
    )
    executor_threads = Integer(
        5,
        config=True,
        help="""The number of threads to use for blocking calls

        Should generaly be a small number because we don't
        care about high concurrency here, just not blocking the webserver.
        This executor is not used for long-running tasks (e.g. builds).
        """,
    )
    build_cleanup_interval = Integer(
        60,
        config=True,
        help="""Interval (in seconds) for how often stopped build pods will be deleted."""
    )
    build_max_age = Integer(
        3600 * 4,
        config=True,
        help="""Maximum age of builds

        Builds that are still running longer than this
        will be killed.
        """
    )

    # FIXME: Come up with a better name for it?
    builder_required = Bool(
        True,
        config=True,
        help="""
        If binderhub should try to continue to run without a working build infrastructure.

        Build infrastructure is kubernetes cluster + docker. This is useful for pure HTML/CSS/JS local development.
        """
    )

    tornado_settings = Dict(
        config=True,
        help="""
        additional settings to pass through to tornado.

        can include things like additional headers, etc.
        """
    )

    template_variables = Dict(
        config=True,
        help="Extra variables to supply to jinja templates when rendering.",
    )

    template_path = Unicode(
        help="Path to search for custom jinja templates, before using the default templates.",
        config=True,
    )

    @default('template_path')
    def _template_path_default(self):
        return os.path.join(os.path.dirname(__file__), 'templates')

    extra_static_path = Unicode(
        help='Path to search for extra static files.',
        config=True,
    )

    extra_static_url_prefix = Unicode(
        'extra_static/',
        help='Url prefix to serve extra static files.',
        config=True,
    )

    @staticmethod
    def add_url_prefix(prefix, handlers):
        """add a url prefix to handlers"""
        for i, tup in enumerate(handlers):
            lis = list(tup)
            lis[0] = url_path_join(prefix, tup[0])
            handlers[i] = tuple(lis)
        return handlers

    def init_pycurl(self):
        try:
            AsyncHTTPClient.configure("tornado.curl_httpclient.CurlAsyncHTTPClient")
        except ImportError as e:
            self.log.debug("Could not load pycurl: %s\npycurl is recommended if you have a large number of users.", e)
        # set max verbosity of curl_httpclient at INFO
        # because debug-logging from curl_httpclient
        # includes every full request and response
        if self.log_level < logging.INFO:
            curl_log = logging.getLogger('tornado.curl_httpclient')
            curl_log.setLevel(logging.INFO)

    def initialize(self, *args, **kwargs):
        """Load configuration settings."""
        super().initialize(*args, **kwargs)
        self.load_config_file(self.config_file)
        # hook up tornado logging
        if self.debug:
            self.log_level = logging.DEBUG
        tornado.options.options.logging = logging.getLevelName(self.log_level)
        tornado.log.enable_pretty_logging()
        self.log = tornado.log.app_log

        self.init_pycurl()

        # initialize kubernetes config
        if self.builder_required:
            try:
                kubernetes.config.load_incluster_config()
            except kubernetes.config.ConfigException:
                kubernetes.config.load_kube_config()
            self.tornado_settings["kubernetes_client"] = self.kube_client = kubernetes.client.CoreV1Api()


        # times 2 for log + build threads
        self.build_pool = ThreadPoolExecutor(self.concurrent_build_limit * 2)
        # default executor for asyncifying blocking calls (e.g. to kubernetes, docker).
        # this should not be used for long-running requests
        self.executor = ThreadPoolExecutor(self.executor_threads)

        jinja_options = dict(autoescape=True, )
        template_paths = [self.template_path]
        base_template_path = self._template_path_default()
        if base_template_path not in template_paths:
            # add base templates to the end, so they are looked up at last after custom templates
            template_paths.append(base_template_path)
        loader = ChoiceLoader([
            # first load base templates with prefix
            PrefixLoader({'templates': FileSystemLoader([base_template_path])}, '/'),
            # load all templates
            FileSystemLoader(template_paths)
        ])
        jinja_env = Environment(loader=loader, **jinja_options)
        if self.use_registry and self.builder_required:
            registry = DockerRegistry(self.docker_auth_host,
                                      self.docker_token_url,
                                      self.docker_registry_host)
        else:
            registry = None

        self.launcher = Launcher(
            parent=self,
            hub_url=self.hub_url,
            hub_api_token=self.hub_api_token,
            create_user=not self.auth_enabled,
        )

        self.event_log = EventLog(parent=self)

        self.tornado_settings.update({
            "docker_push_secret": self.docker_push_secret,
            "docker_image_prefix": self.docker_image_prefix,
            "debug": self.debug,
            'launcher': self.launcher,
            'appendix': self.appendix,
            "build_namespace": self.build_namespace,
            "builder_image_spec": self.builder_image_spec,
            'build_node_selector': self.build_node_selector,
            'build_pool': self.build_pool,
            'log_tail_lines': self.log_tail_lines,
            'per_repo_quota': self.per_repo_quota,
            'repo_providers': self.repo_providers,
            'use_registry': self.use_registry,
            'registry': registry,
            'traitlets_config': self.config,
            'google_analytics_code': self.google_analytics_code,
            'google_analytics_domain': self.google_analytics_domain,
            'extra_footer_scripts': self.extra_footer_scripts,
            'jinja2_env': jinja_env,
            'build_memory_limit': self.build_memory_limit,
            'build_docker_host': self.build_docker_host,
            'base_url': self.base_url,
            "static_path": os.path.join(os.path.dirname(__file__), "static"),
            'static_url_prefix': url_path_join(self.base_url, 'static/'),
            'template_variables': self.template_variables,
            'executor': self.executor,
<<<<<<< HEAD
            'auth_enabled': self.auth_enabled,
            'use_named_servers': self.use_named_servers,
=======
            'event_log': self.event_log
>>>>>>> 4feb1e08
        })
        if self.auth_enabled:
            self.tornado_settings['cookie_secret'] = os.urandom(32)

        handlers = [
            (r'/metrics', MetricsHandler),
            (r"/build/([^/]+)/(.+)", BuildHandler),
            (r"/v2/([^/]+)/(.+)", ParameterizedMainHandler),
            (r"/repo/([^/]+)/([^/]+)(/.*)?", LegacyRedirectHandler),
            # for backward-compatible mybinder.org badge URLs
            # /assets/images/badge.svg
            (r'/assets/(images/badge\.svg)',
                tornado.web.StaticFileHandler,
                {'path': self.tornado_settings['static_path']}),
            # /badge.svg
            (r'/(badge\.svg)',
                tornado.web.StaticFileHandler,
                {'path': os.path.join(self.tornado_settings['static_path'], 'images')}),
            # /favicon_XXX.ico
            (r'/(favicon\_fail\.ico)',
                tornado.web.StaticFileHandler,
                {'path': os.path.join(self.tornado_settings['static_path'], 'images')}),
            (r'/(favicon\_success\.ico)',
                tornado.web.StaticFileHandler,
                {'path': os.path.join(self.tornado_settings['static_path'], 'images')}),
            (r'/(favicon\_building\.ico)',
                tornado.web.StaticFileHandler,
                {'path': os.path.join(self.tornado_settings['static_path'], 'images')}),
            (r'/', MainHandler),
            (r'.*', Custom404),
        ]
        if self.extra_static_path:
            handlers.insert(-1, (re.escape(self.extra_static_url_prefix) + r"(.*)",
                                 tornado.web.StaticFileHandler,
                                 {'path': self.extra_static_path}))
        handlers = self.add_url_prefix(self.base_url, handlers)
        if self.auth_enabled:
            oauth_redirect_uri = os.getenv('JUPYTERHUB_OAUTH_CALLBACK_URL') or \
                                 url_path_join(self.base_url, 'oauth_callback')
            oauth_redirect_uri = urlparse(oauth_redirect_uri).path
            handlers.insert(-1, (oauth_redirect_uri, HubOAuthCallbackHandler))
        self.tornado_app = tornado.web.Application(handlers, **self.tornado_settings)

    def stop(self):
        self.http_server.stop()
        self.build_pool.shutdown()

    async def watch_build_pods(self):
        """Watch build pods

        Every build_cleanup_interval:
        - delete stopped build pods
        - delete running build pods older than build_max_age
        """
        while True:
            try:
                await asyncio.wrap_future(
                    self.executor.submit(
                        lambda: Build.cleanup_builds(
                            self.kube_client,
                            self.build_namespace,
                            self.build_max_age,
                        )
                    )
                )
            except Exception:
                app_log.exception("Failed to cleanup build pods")
            await asyncio.sleep(self.build_cleanup_interval)

    def start(self, run_loop=True):
        self.log.info("BinderHub starting on port %i", self.port)
        self.http_server = HTTPServer(
            self.tornado_app,
            xheaders=True,
        )
        self.http_server.listen(self.port)
        if self.builder_required:
            asyncio.ensure_future(self.watch_build_pods())
        if run_loop:
            tornado.ioloop.IOLoop.current().start()


main = BinderHub.launch_instance

if __name__ == '__main__':
    main()<|MERGE_RESOLUTION|>--- conflicted
+++ resolved
@@ -514,12 +514,9 @@
             'static_url_prefix': url_path_join(self.base_url, 'static/'),
             'template_variables': self.template_variables,
             'executor': self.executor,
-<<<<<<< HEAD
             'auth_enabled': self.auth_enabled,
             'use_named_servers': self.use_named_servers,
-=======
             'event_log': self.event_log
->>>>>>> 4feb1e08
         })
         if self.auth_enabled:
             self.tornado_settings['cookie_secret'] = os.urandom(32)
