{% extends "page.html" %}

{% block head %}
<meta id="base-url" data-url="{{base_url}}">
<meta id="badge-base-url" data-url="{{badge_base_url}}">
<script src="{{static_url("dist/bundle.js")}}"></script>


<!-- Social media previews -->
<meta property="og:title" content="The Binder Project">
<meta property="og:image" content="https://mybinder.org/static/images/logo_social.png">
<meta property="og:description" content="Reproducible, sharable, interactive computing environments.">
<meta property="og:image:width" content="1334">
<meta property="og:image:height" content="700">
<meta property="og:image:alt" content="The Binder Project Logo" />
<meta name="twitter:card" content="summary_large_image">

{{ super() }}
{% endblock head %}

{% block main %}
<div id="main" class="container">
  <div class="row">
    <div class="col-lg-10 col-lg-offset-1">
      {% block header %}
      <div id="header" class="text-center">
        <h3>Turn a Git repo into a collection of interactive notebooks</h3>
        <div id="explanation">
          Have a repository full of Jupyter notebooks? With Binder, open those notebooks in an executable environment, making your code immediately reproducible by anyone, anywhere.
        </div>
      </div>
      {% endblock header %}

      {% block form %}
      <form id="build-form" class="form jumbotron">
        <h4 id="form-header" class='row'>Build and launch a repository</h4>
        <input type="hidden" id="provider_prefix" value="gh"/>
        <div class="form-group row">
          <label for="repository">Git repository URL (github.com, gitlab.com or self-host)</label>
          <div class="input-group">
            <div class="input-group-btn" id="url-type-btn">
              <button type="button" class="btn btn-secondary dropdown-toggle"
                data-toggle="dropdown" aria-haspopup="true" aria-expanded="false"
                title="Specify source of repository"
              >
              <span id="provider_prefix-selected">
              GitHub
              </span>
              <span class="caret"></span>
              </button>
              <ul class="dropdown-menu" id="provider_prefix_sel">
                <li class="dropdown-item" value="gh"><a href="#">GitHub</a></li>
                <li class="dropdown-item" value="gist"><a href="#">Gist</a></li>
                <li class="dropdown-item" value="gl"><a href="#">GitLab.com</a></li>
                <li class="dropdown-item" value="git"><a href="#">Git repository</a></li>
                <li class="dropdown-item" value="zenodo"><a href="#">Zenodo DOI</a></li>
                <li class="dropdown-item" value="figshare"><a href="#">Figshare DOI</a></li>
<<<<<<< HEAD
                <li class="dropdown-item" value="hydroshare"><a href="#">Hydroshare resource</a></li>
=======
                <li class="dropdown-item" value="dataverse"><a href="#">Dataverse DOI</a></li>
>>>>>>> 351d336e
              </ul>
            </div>
            <input class="form-control" type="text" id="repository" data-lpignore="true" placeholder="GitHub repository name or link"/>
          </div>
        </div>
        <div class="form-row row">
          <div class="form-group col-md-4">
            <label for="ref">Git branch, tag, or commit</label>
            <input class="form-control" type="text" id="ref" placeholder="master"/>
          </div>
          <div class="form-group col-md-6">
            <label for="filepath"></label>
            <div class="input-group">
              <input class="form-control" type="text" id="filepath"
                placeholder=""
              />
              <div class="input-group-btn" id="url-or-file-btn">
                <button type="button" class="btn btn-secondary dropdown-toggle"
                  data-toggle="dropdown" aria-haspopup="true" aria-expanded="false"
                  title="Specify whether the path to open is a URL or a file"
                >
                <span id="url-or-file-selected">
                {{ 'URL' if urlpath else 'File' }}
                </span>
                <span class="caret"></span>
                </button>
                <ul class="dropdown-menu">
                  <li class="dropdown-item"><a href="#">File</a></li>
                  <li class="dropdown-item"><a href="#">URL</a></li>
                </ul>
              </div>
            </div>
          </div>

          <div class="form-group col-md-2">
            <div class="btn-group" id="launch-buttons">
              <button id="submit" class="btn-submit" type="submit">launch</button>
            </div>
          </div>
        </div>

        <!--url section-->
        <div class="url row">
            <div class="dropdownmenu">
              <label>Copy the URL below and share your Binder with others:</label>
            </div>
            <div class="url-row">
              <pre id="basic-url-snippet" data-default="Fill in the fields to see a URL for sharing your Binder."></pre>
              <img class="icon clipboard" src="{{static_url("images/copy-icon-black.svg")}}" data-clipboard-target="#basic-url-snippet" alt="Copy to clipboard">
            </div>
        </div>

        <div class="badges row">
            <div class="dropdownmenu" id="toggle-badge-snippet">
              <label>Copy the text below, then paste into your README to show a binder badge: <img id="badge" src="{{static_url("images/badge_logo.svg")}}"></label>
              <a id="badge-link"></a>
              <a href="#" title="show badge snippets"><span id="badge-snippet-caret" class="glyphicon glyphicon-triangle-right"></span></a>
            </div>
            <div id="badge-snippets" class="hidden">
              <!--Markdown section-->
              <div  class="badge-snippet-row">
                 <pre id="markdown-badge-snippet" data-default="Fill in the fields to see the markdown badge snippet."></pre>
                 <img class="icon" src="{{static_url("images/markdown-icon.svg")}}">
                 <img class="icon clipboard"
                    src="{{static_url("images/copy-icon-black.svg")}}"
                    data-clipboard-target="#markdown-badge-snippet"
                    alt="Copy markdown link to clipboard">
              </div>
              <!--RST section-->
              <div  class="badge-snippet-row">
                  <pre id="rst-badge-snippet" data-default="Fill in the fields to see the rST badge snippet."></pre>
                  <img class="icon" src="{{static_url("images/rst-icon.svg")}}">
                  <img class="icon clipboard" src="{{static_url("images/copy-icon-black.svg")}}"
                    data-clipboard-target="#rst-badge-snippet"
                    alt="Copy rst link to clipboard">
              </div>
            </div>
        </div>

        <div id="build-progress" class="progress on-build hidden row">
          <div id="phase-failed" class="progress-bar progress-bar-danger progress-bar-striped hidden" style="width: 100%">
            Failed
          </div>
          <div id="phase-waiting" class="progress-bar progress-bar-danger progress-bar-striped active hidden" style="width: 10%">
            Waiting
          </div>
          <div id="phase-already-built" class="progress-bar progress-bar-warning progress-bar-striped active hidden" style="width: 90%">
            Already built!
          </div>
          <div id="phase-building" class="progress-bar progress-bar-warning progress-bar-striped active hidden" style="width: 40%">
            Building
          </div>
          <div id="phase-pushing" class="progress-bar progress-bar-info progress-bar-striped active hidden" style="width: 40%">
            Pushing
          </div>
          <div id="phase-launching" class="progress-bar progress-bar-success progress-bar-striped active hidden" style="width: 10%">
            Launching
          </div>
        </div>

        <div id="log-container" class="panel panel-default on-build hidden row">
          <div id="toggle-logs" class="panel-heading">
            Build logs
            <button type="button" class="btn btn-link btn-xs pull-right">show</button>
          </div>
          <div class="panel-body hidden">
            <div id="log"></div>
          </div>
        </div>
      </form>
      {% endblock form %}
    </div>
  </div>
  {% block how_it_works %}
  <div id="how-it-works">
    <h3 class="text-center">How it works</h3>

    <div class="row">
      <div class="col-md-1 col-md-offset-2 point-container">
        <span class="point point-orange">1</span>
      </div>
      <div class="col-md-7 front">
        <span class="front-em">Enter your repository information</span><br />Provide in the above form a URL or a GitHub repository that contains Jupyter notebooks, as well as a branch, tag, or commit hash. Launch will build your Binder repository. If you specify a path to a notebook file, the notebook will be opened in your browser after building.
      </div>
    </div>

    <div class="row">
      <div class="col-md-1 col-md-offset-2 point-container">
        <span class="point point-red">2</span>
      </div>
      <div class="col-md-7 front">
        <span class="front-em">We build a Docker image of your repository</span><br />Binder will search for a dependency file, such as requirements.txt or environment.yml, in the repository's root directory (<a href="http://mybinder.readthedocs.io/en/latest/using.html#preparing-a-repository-for-binder">more details on more complex dependencies in documentation</a>). The dependency files will be used to build a Docker image. If an image has already been built for the given repository, it will not be rebuilt. If a new commit has been made, the image will automatically be rebuilt.
      </div>
    </div>

    <div class="row">
      <div class="col-md-1 col-md-offset-2 point-container">
        <span class="point point-blue">3</span>
      </div>
      <div class="col-md-7 front">
        <span class="front-em">Interact with your notebooks in a live environment!</span><br />A <a href="https://jupyterhub.readthedocs.io/en/latest/">JupyterHub</a> server will host your repository's contents. We offer you a reusable link and badge to your live repository that you can easily share with others.
      </div>
    </div>
  </div>
  {% endblock how_it_works %}
</div>
{% endblock main %}

{% block footer %}
{{ super () }}
<script type="text/javascript">
indexMain();
</script>
{% endblock footer %}<|MERGE_RESOLUTION|>--- conflicted
+++ resolved
@@ -55,11 +55,8 @@
                 <li class="dropdown-item" value="git"><a href="#">Git repository</a></li>
                 <li class="dropdown-item" value="zenodo"><a href="#">Zenodo DOI</a></li>
                 <li class="dropdown-item" value="figshare"><a href="#">Figshare DOI</a></li>
-<<<<<<< HEAD
                 <li class="dropdown-item" value="hydroshare"><a href="#">Hydroshare resource</a></li>
-=======
                 <li class="dropdown-item" value="dataverse"><a href="#">Dataverse DOI</a></li>
->>>>>>> 351d336e
               </ul>
             </div>
             <input class="form-control" type="text" id="repository" data-lpignore="true" placeholder="GitHub repository name or link"/>
