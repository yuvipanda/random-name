# documentation specific extra packages
sphinx>=1.7
recommonmark==0.4.0
sphinx-copybutton
traitlets
pandas
ruamel.yaml
pydata_sphinx_theme
# install BinderHub dependencies. We manually list them here because some
# dependencies (like pycurl) can't be installed on ReadTheDocs and aren't
# needed to build the docs.
kubernetes==9.0.*
escapism
traitlets
docker
jinja2
prometheus_client
python-json-logger
jupyterhub
jsonschema
<<<<<<< HEAD
#pycurl Do not install for docs as it breaks the RTD build. Its primary use is for mocks in testing .
boto3
=======
tornado>=5.1
#pycurl Do not install for docs as it breaks the RTD build. Its primary use is for mocks in testing .
>>>>>>> 3cb82faf
<|MERGE_RESOLUTION|>--- conflicted
+++ resolved
@@ -18,10 +18,6 @@
 python-json-logger
 jupyterhub
 jsonschema
-<<<<<<< HEAD
-#pycurl Do not install for docs as it breaks the RTD build. Its primary use is for mocks in testing .
-boto3
-=======
 tornado>=5.1
 #pycurl Do not install for docs as it breaks the RTD build. Its primary use is for mocks in testing .
->>>>>>> 3cb82faf
+boto3